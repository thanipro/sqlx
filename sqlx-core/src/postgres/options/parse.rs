use crate::error::Error;
use crate::postgres::PgConnectOptions;
use percent_encoding::percent_decode_str;
use std::str::FromStr;
use url::Url;

impl FromStr for PgConnectOptions {
    type Err = Error;

    fn from_str(s: &str) -> Result<Self, Error> {
        let url: Url = s.parse().map_err(Error::config)?;

        let mut options = Self::default();

        if let Some(host) = url.host_str() {
            options = options.host(host);
        }

        if let Some(port) = url.port() {
            options = options.port(port);
        }

        let username = url.username();
        if !username.is_empty() {
            options = options.username(
                &*percent_decode_str(username)
                    .decode_utf8()
                    .map_err(Error::config)?,
            );
        }

        if let Some(password) = url.password() {
            options = options.password(
                &*percent_decode_str(password)
                    .decode_utf8()
                    .map_err(Error::config)?,
            );
        }

        let path = url.path().trim_start_matches('/');
        if !path.is_empty() {
            options = options.database(path);
        }

        for (key, value) in url.query_pairs().into_iter() {
            match &*key {
                "sslmode" | "ssl-mode" => {
                    options = options.ssl_mode(value.parse().map_err(Error::config)?);
                }

                "sslrootcert" | "ssl-root-cert" | "ssl-ca" => {
                    options = options.ssl_root_cert(&*value);
                }

                "statement-cache-capacity" => {
                    options =
                        options.statement_cache_capacity(value.parse().map_err(Error::config)?);
                }

                "host" => {
                    if value.starts_with("/") {
                        options = options.socket(&*value);
                    } else {
                        options = options.host(&*value);
                    }
                }

                "application_name" => {
                    options = options.application_name(&*value);
                }

                _ => {}
            }
        }

        Ok(options)
    }
}

#[test]
fn it_parses_socket_correctly_from_parameter() {
    let uri = "postgres:///?host=/var/run/postgres/";
    let opts = PgConnectOptions::from_str(uri).unwrap();

    assert_eq!(Some("/var/run/postgres/".into()), opts.socket);
}

#[test]
fn it_parses_host_correctly_from_parameter() {
    let uri = "postgres:///?host=google.database.com";
    let opts = PgConnectOptions::from_str(uri).unwrap();

    assert_eq!(None, opts.socket);
    assert_eq!("google.database.com", &opts.host);
}

#[test]
<<<<<<< HEAD
fn it_parses_application_name_correctly_from_parameter() {
    let uri = "postgres:///?application_name=some_name";
    let opts = PgConnectOptions::from_str(uri).unwrap();

    assert_eq!(Some("some_name"), opts.application_name.as_deref());
=======
fn it_parses_username_with_at_sign_correctly() {
    let uri = "postgres://user@hostname:password@hostname:5432/database";
    let opts = PgConnectOptions::from_str(uri).unwrap();

    assert_eq!("user@hostname", &opts.username);
}

#[test]
fn it_parses_password_with_non_ascii_chars_correctly() {
    let uri = "postgres://username:p@ssw0rd@hostname:5432/database";
    let opts = PgConnectOptions::from_str(uri).unwrap();

    assert_eq!(Some("p@ssw0rd".into()), opts.password);
>>>>>>> 106a6a83
}<|MERGE_RESOLUTION|>--- conflicted
+++ resolved
@@ -95,13 +95,14 @@
 }
 
 #[test]
-<<<<<<< HEAD
 fn it_parses_application_name_correctly_from_parameter() {
     let uri = "postgres:///?application_name=some_name";
     let opts = PgConnectOptions::from_str(uri).unwrap();
 
     assert_eq!(Some("some_name"), opts.application_name.as_deref());
-=======
+}
+
+#[test]
 fn it_parses_username_with_at_sign_correctly() {
     let uri = "postgres://user@hostname:password@hostname:5432/database";
     let opts = PgConnectOptions::from_str(uri).unwrap();
@@ -115,5 +116,4 @@
     let opts = PgConnectOptions::from_str(uri).unwrap();
 
     assert_eq!(Some("p@ssw0rd".into()), opts.password);
->>>>>>> 106a6a83
 }